--- conflicted
+++ resolved
@@ -1,39 +1,35 @@
-// Copyright (c) 2011 Mateusz Czapliński (Go port)
-// Copyright (c) 2011 Mahir Iqbal (as3 version)
-// Permission is hereby granted, free of charge, to any person obtaining a copy
-// of this software and associated documentation files (the "Software"), to deal
-// in the Software without restriction, including without limitation the rights
-// to use, copy, modify, merge, publish, distribute, sublicense, and/or sell
-// copies of the Software, and to permit persons to whom the Software is
-// furnished to do so, subject to the following conditions:
-// 
-// The above copyright notice and this permission notice shall be included in
-// all copies or substantial portions of the Software.
-// 
-// THE SOFTWARE IS PROVIDED "AS IS", WITHOUT WARRANTY OF ANY KIND, EXPRESS OR
-// IMPLIED, INCLUDING BUT NOT LIMITED TO THE WARRANTIES OF MERCHANTABILITY,
-// FITNESS FOR A PARTICULAR PURPOSE AND NONINFRINGEMENT. IN NO EVENT SHALL THE
-// AUTHORS OR COPYRIGHT HOLDERS BE LIABLE FOR ANY CLAIM, DAMAGES OR OTHER
-// LIABILITY, WHETHER IN AN ACTION OF CONTRACT, TORT OR OTHERWISE, ARISING FROM,
-// OUT OF OR IN CONNECTION WITH THE SOFTWARE OR THE USE OR OTHER DEALINGS IN
-// THE SOFTWARE.
+// Copyright (c) 2011 Mateusz Czapliński (Go port)
+// Copyright (c) 2011 Mahir Iqbal (as3 version)
+// Permission is hereby granted, free of charge, to any person obtaining a copy
+// of this software and associated documentation files (the "Software"), to deal
+// in the Software without restriction, including without limitation the rights
+// to use, copy, modify, merge, publish, distribute, sublicense, and/or sell
+// copies of the Software, and to permit persons to whom the Software is
+// furnished to do so, subject to the following conditions:
+// 
+// The above copyright notice and this permission notice shall be included in
+// all copies or substantial portions of the Software.
+// 
+// THE SOFTWARE IS PROVIDED "AS IS", WITHOUT WARRANTY OF ANY KIND, EXPRESS OR
+// IMPLIED, INCLUDING BUT NOT LIMITED TO THE WARRANTIES OF MERCHANTABILITY,
+// FITNESS FOR A PARTICULAR PURPOSE AND NONINFRINGEMENT. IN NO EVENT SHALL THE
+// AUTHORS OR COPYRIGHT HOLDERS BE LIABLE FOR ANY CLAIM, DAMAGES OR OTHER
+// LIABILITY, WHETHER IN AN ACTION OF CONTRACT, TORT OR OTHERWISE, ARISING FROM,
+// OUT OF OR IN CONNECTION WITH THE SOFTWARE OR THE USE OR OTHER DEALINGS IN
+// THE SOFTWARE.
 
-// based on http://code.google.com/p/as3polyclip/ (MIT licensed)
-// and code by Martínez et al: http://wwwdi.ujaen.es/~fmartin/bool_op.html (public domain)
+// based on http://code.google.com/p/as3polyclip/ (MIT licensed)
+// and code by Martínez et al: http://wwwdi.ujaen.es/~fmartin/bool_op.html (public domain)
 
 package polyutil
 
 import (
-<<<<<<< HEAD
-	"bitbucket.org/akavel/polyclip-go"
-=======
->>>>>>> c2a94bc3
 	"fmt"
-	"github.com/akavel/polyclip.go"
+	"github.com/akavel/polyclip-go"
 	"io"
 )
 
-// EncodeContour serializes all points of a specified contour using a simple textual format.
+// EncodeContour serializes all points of a specified contour using a simple textual format.
 func EncodeContour(w io.Writer, c polyclip.Contour) error {
 	_, err := fmt.Fprint(w, len(c), " 1\n")
 	if err != nil {
@@ -48,7 +44,7 @@
 	return nil
 }
 
-// EncodePolygon serializes all contours of a polygon using a simple textual format.
+// EncodePolygon serializes all contours of a polygon using a simple textual format.
 func EncodePolygon(w io.Writer, p polyclip.Polygon) error {
 	_, err := fmt.Fprint(w, len(p), "\n")
 	if err != nil {
@@ -63,7 +59,7 @@
 	return nil
 }
 
-// DecodePolygon loads a polygon saved using EncodePolygon function.
+// DecodePolygon loads a polygon saved using EncodePolygon function.
 func DecodePolygon(in io.Reader) (*polyclip.Polygon, error) {
 	var ncontours int
 	_, err := fmt.Fscan(in, &ncontours)
